name: rag-diagnostic
channels:
  - conda-forge
  - defaults

dependencies:
<<<<<<< HEAD
  - _openmp_mutex=4.5
  - _python_abi3_support=1.0
  - aiohappyeyeballs=2.6.1
  - aiohttp=3.13.0
  - aiosignal=1.4.0
  - alsa-lib=1.2.14
  - anyio=4.11.0
  - aom=3.9.1
  - argon2-cffi=25.1.0
  - argon2-cffi-bindings=25.1.0
  - arrow=1.4.0
  - asttokens=3.0.0
  - async-lru=2.0.5
  - attr=2.5.2
  - attrs=25.4.0
  - aws-c-auth=0.9.0
  - aws-c-cal=0.9.2
  - aws-c-common=0.12.4
  - aws-c-compression=0.3.1
  - aws-c-event-stream=0.5.5
  - aws-c-http=0.10.4
  - aws-c-io=0.21.2
  - aws-c-mqtt=0.13.3
  - aws-c-s3=0.8.6
  - aws-c-sdkutils=0.2.4
  - aws-checksums=0.2.7
  - aws-crt-cpp=0.33.1
  - aws-sdk-cpp=1.11.606
  - azure-core-cpp=1.16.0
  - azure-identity-cpp=1.12.0
  - azure-storage-blobs-cpp=12.14.0
  - azure-storage-common-cpp=12.10.0
  - azure-storage-files-datalake-cpp=12.12.0
  - babel=2.17.0
  - beautifulsoup4=4.14.2
  - bleach=6.2.0
  - bleach-with-css=6.2.0
  - brotli=1.1.0
  - brotli-bin=1.1.0
  - brotli-python=1.1.0
  - bzip2=1.0.8
  - c-ares=1.34.5
  - ca-certificates=2025.10.5
  - cached-property=1.5.2
  - cached_property=1.5.2
  - cairo=1.18.0
  - certifi=2025.10.5
  - cffi=2.0.0
  - charset-normalizer=3.4.4
  - colorama=0.4.6
  - comm=0.2.3
  - contourpy=1.3.2
  - cpython=3.10.19
  - cuda-crt-tools=12.9.86
  - cuda-cudart=12.9.79
  - cuda-cudart_linux-64=12.9.79
  - cuda-cuobjdump=12.9.82
  - cuda-cupti=12.9.79
  - cuda-nvcc-tools=12.9.86
  - cuda-nvdisasm=12.9.88
  - cuda-nvrtc=12.9.86
  - cuda-nvtx=12.9.79
  - cuda-nvvm-tools=12.9.86
  - cuda-version=12.9
  - cudnn=9.13.1.26
  - cycler=0.12.1
  - cyrus-sasl=2.1.28
  - datasets=4.2.0
  - dav1d=1.2.1
  - dbus=1.16.2
  - debugpy=1.8.17
  - decorator=5.2.1
  - defusedxml=0.7.1
  - dill=0.4.0
  - exceptiongroup=1.3.0
  - executing=2.2.1
  - expat=2.7.1
  - filelock=3.20.0
  - font-ttf-dejavu-sans-mono=2.37
  - font-ttf-inconsolata=3.000
  - font-ttf-source-code-pro=2.038
  - font-ttf-ubuntu=0.83
  - fontconfig=2.15.0
  - fonts-conda-ecosystem=1
  - fonts-conda-forge=1
  - fonttools=4.60.1
  - fqdn=1.5.1
  - freetype=2.14.1
  - fribidi=1.0.16
  - frozenlist=1.7.0
  - fsspec=2025.9.0
  - gflags=2.2.2
  - glog=0.7.1
  - gmp=6.3.0
  - gmpy2=2.2.1
  - graphite2=1.3.14
  - h11=0.16.0
  - h2=4.3.0
  - harfbuzz=10.2.0
  - hf-xet=1.1.10
  - hpack=4.1.0
  - httpcore=1.0.9
  - httpx=0.28.1
  - huggingface_hub=0.35.3
  - hyperframe=6.1.0
  - icu=73.2
  - idna=3.11
  - importlib-metadata=8.7.0
  - ipykernel=7.0.1
  - ipython=8.37.0
  - ipywidgets=8.1.7
  - isoduration=20.11.0
  - jedi=0.19.2
  - jinja2=3.1.6
  - joblib=1.5.2
  - jpeg=9e
  - json5=0.12.1
  - jsonpointer=3.0.0
  - jsonschema=4.25.1
  - jsonschema-specifications=2025.9.1
  - jsonschema-with-format-nongpl=4.25.1
  - jupyter=1.1.1
  - jupyter-lsp=2.3.0
  - jupyter_client=8.6.3
  - jupyter_console=6.6.3
  - jupyter_core=5.9.1
  - jupyter_events=0.12.0
  - jupyter_server=2.17.0
  - jupyter_server_terminals=0.5.3
  - jupyterlab=4.4.9
  - jupyterlab_pygments=0.3.0
  - jupyterlab_server=2.27.3
  - jupyterlab_widgets=3.0.15
  - keyutils=1.6.3
  - kiwisolver=1.4.9
  - krb5=1.21.3
  - lark=1.3.0
  - lcms2=2.16
  - ld_impl_linux-64=2.44
  - lerc=4.0.0
  - libabseil=20250512.1
  - libarrow=21.0.0
  - libarrow-acero=21.0.0
  - libarrow-compute=21.0.0
  - libarrow-dataset=21.0.0
  - libarrow-substrait=21.0.0
  - libavif=1.3.0
  - libavif16=1.3.0
  - libblas=3.9.0
  - libbrotlicommon=1.1.0
  - libbrotlidec=1.1.0
  - libbrotlienc=1.1.0
  - libcap=2.76
  - libcblas=3.9.0
  - libclang13=21.1.0
  - libcrc32c=1.1.2
  - libcublas=12.9.1.4
  - libcudnn=9.13.1.26
  - libcudnn-dev=9.13.1.26
  - libcudss=0.7.0.20
  - libcufft=11.4.1.4
  - libcufile=1.14.1.1
  - libcups=2.4.2
  - libcurand=10.3.10.19
  - libcurl=8.14.1
  - libcusolver=11.7.5.82
  - libcusparse=12.5.10.65
  - libdeflate=1.22
  - libdrm=2.4.125
  - libedit=3.1.20250104
  - libegl=1.7.0
  - libev=4.33
  - libevent=2.1.12
  - libexpat=2.7.1
  - libffi=3.4.6
  - libfreetype=2.14.1
  - libfreetype6=2.14.1
  - libgcc=15.2.0
  - libgcc-ng=15.2.0
  - libgcrypt-lib=1.11.1
  - libgfortran=15.2.0
  - libgfortran5=15.2.0
  - libgl=1.7.0
  - libglib=2.84.2
  - libglvnd=1.7.0
  - libglx=1.7.0
  - libgoogle-cloud=2.39.0
  - libgoogle-cloud-storage=2.39.0
  - libgpg-error=1.55
  - libgrpc=1.73.1
  - libhwloc=2.12.1
  - libiconv=1.18
  - libkrb5=1.21.3
  - liblapack=3.9.0
  - libllvm15=15.0.7
  - libllvm21=21.1.0
  - liblzma=5.8.1
  - liblzma-devel=5.8.1
  - libmagma=2.9.0
  - libnghttp2=1.67.0
  - libnl=3.11.0
  - libnsl=2.0.1
  - libntlm=1.8
  - libnvjitlink=12.9.86
  - libopentelemetry-cpp=1.21.0
  - libopentelemetry-cpp-headers=1.21.0
  - libopus=1.5.2
  - libparquet=21.0.0
  - libpciaccess=0.18
  - libpng=1.6.50
  - libpq=17.4
  - libprotobuf=6.31.1
  - libre2-11=2024.07.02
  - libsodium=1.0.20
  - libsqlite=3.50.4
  - libssh2=1.11.1
  - libstdcxx=15.2.0
  - libstdcxx-ng=15.2.0
  - libsystemd0=257.9
  - libthrift=0.22.0
  - libtiff=4.7.0
  - libtorch=2.8.0
  - libudev1=257.9
  - libutf8proc=2.10.0
  - libuuid=2.41.2
  - libuv=1.51.0
  - libvpx=1.13.1
  - libwebp-base=1.6.0
  - libxcb=1.17.0
  - libxcrypt=4.4.36
  - libxkbcommon=1.11.0
  - libxkbfile=1.1.0
  - libxml2=2.13.8
  - libxslt=1.1.43
  - libzlib=1.3.1
  - llvm-openmp=21.1.3
  - lmdb=0.9.31
  - lz4-c=1.10.0
  - markupsafe=3.0.3
  - matplotlib=3.10.7
  - matplotlib-base=3.10.7
  - matplotlib-inline=0.1.7
  - mesalib=25.1.5
  - mistune=3.1.4
  - mkl=2024.2.2
  - mpc=1.3.1
  - mpfr=4.2.1
  - mpmath=1.3.0
  - multidict=6.6.3
  - multiprocess=0.70.16
  - munkres=1.1.4
  - mysql-common=9.3.0
  - mysql-libs=9.3.0
  - nbclient=0.10.2
  - nbconvert-core=7.16.6
  - nbformat=5.10.4
  - nccl=2.27.7.1
  - ncurses=6.5
  - nest-asyncio=1.6.0
  - networkx=3.4.2
  - nlohmann_json=3.12.0
  - notebook=7.4.7
  - notebook-shim=0.2.4
  - nspr=4.37
  - nss=3.117
  - openjpeg=2.5.3
  - openldap=2.6.10
  - openssl=3.5.4
  - optree=0.17.0
  - orc=2.2.0
  - overrides=7.7.0
  - packaging=25.0
  - pandas=2.3.3
  - pandocfilters=1.5.0
  - parso=0.8.5
  - patsy=1.0.1
  - pcre2=10.42
  - pexpect=4.9.0
  - pickleshare=0.7.5
  - pillow=11.3.0
  - pip=25.2
  - pixman=0.46.4
  - platformdirs=4.5.0
  - prometheus-cpp=1.3.0
  - prometheus_client=0.23.1
  - prompt-toolkit=3.0.52
  - prompt_toolkit=3.0.52
  - propcache=0.3.1
  - psutil=7.1.0
  - pthread-stubs=0.4
  - ptyprocess=0.7.0
  - pure_eval=0.2.3
  - pyarrow=21.0.0
  - pyarrow-core=21.0.0
  - pybind11=2.13.6
  - pybind11-abi=4
  - pybind11-global=2.13.6
  - pycparser=2.22
  - pygments=2.19.2
  - pyparsing=3.2.5
  - pyside6=6.9.2
  - pysocks=1.7.1
  - python=3.10.19
  - python-dateutil=2.9.0.post0
  - python-fastjsonschema=2.21.2
  - python-gil=3.10.19
  - python-json-logger=2.0.7
  - python-tzdata=2025.2
  - python-xxhash=3.6.0
  - python_abi=3.10
  - pytorch=2.8.0
  - pytz=2025.2
  - pyyaml=6.0.3
  - pyzmq=27.1.0
  - qhull=2020.2
  - qtbase=6.9.2
  - qtdeclarative=6.9.2
  - qtshadertools=6.9.2
  - qtsvg=6.9.2
  - qttools=6.9.2
  - qtwebchannel=6.9.2
  - qtwebengine=6.9.2
  - qtwebsockets=6.9.2
  - rav1e=0.7.1
  - rdma-core=59.0
  - re2=2024.07.02
  - readline=8.2
  - referencing=0.37.0
  - regex=2025.9.18
  - requests=2.32.5
  - rfc3339-validator=0.1.4
  - rfc3986-validator=0.1.1
  - rfc3987-syntax=1.1.0
  - rpds-py=0.27.1
  - s2n=1.5.23
  - safetensors=0.6.2
  - scikit-learn=1.7.2
  - scipy=1.15.2
  - seaborn=0.13.2
  - seaborn-base=0.13.2
  - send2trash=1.8.3
  - setuptools=80.9.0
  - six=1.17.0
  - sleef=3.9.0
  - snappy=1.2.2
  - sniffio=1.3.1
  - soupsieve=2.8
  - spirv-tools=2025.4
  - sqlite=3.50.4
  - stack_data=0.6.3
  - statsmodels=0.14.5
  - svt-av1=3.1.2
  - sympy=1.14.0
  - tbb=2021.13.0
  - terminado=0.18.1
  - threadpoolctl=3.6.0
  - tinycss2=1.4.0
  - tk=8.6.13
  - tokenizers=0.22.1
  - tomli=2.3.0
  - torchvision=0.15.2
  - tornado=6.5.2
  - tqdm=4.67.1
  - traitlets=5.14.3
  - transformers=4.57.1
  - triton=3.4.0
  - typing-extensions=4.15.0
  - typing_extensions=4.15.0
  - typing_utils=0.1.0
  - tzdata=2025b
  - unicodedata2=16.0.0
  - uri-template=1.3.0
  - urllib3=2.5.0
  - wcwidth=0.2.14
  - webcolors=24.11.1
  - webencodings=0.5.1
  - websocket-client=1.9.0
  - wheel=0.45.1
  - widgetsnbextension=4.0.14
  - xcb-util=0.4.1
  - xcb-util-cursor=0.1.5
  - xcb-util-image=0.4.0
  - xcb-util-keysyms=0.4.1
  - xcb-util-renderutil=0.3.10
  - xcb-util-wm=0.4.2
  - xkeyboard-config=2.46
  - xorg-libice=1.1.2
  - xorg-libsm=1.2.6
  - xorg-libx11=1.8.12
  - xorg-libxau=1.0.12
  - xorg-libxcomposite=0.4.6
  - xorg-libxdamage=1.1.6
  - xorg-libxdmcp=1.1.5
  - xorg-libxext=1.3.6
  - xorg-libxfixes=6.0.2
  - xorg-libxi=1.8.2
  - xorg-libxrandr=1.5.4
  - xorg-libxrender=0.9.12
  - xorg-libxshmfence=1.3.3
  - xorg-libxtst=1.2.5
  - xorg-libxxf86vm=1.1.6
  - xxhash=0.8.3
  - xz=5.8.1
  - xz-gpl-tools=5.8.1
  - xz-tools=5.8.1
  - yaml=0.2.5
  - yarl=1.20.1
  - zeromq=4.3.5
  - zipp=3.23.0
  - zlib=1.3.1
  - zstandard=0.25.0
  - zstd=1.5.7
  - pip:
      - accelerate==1.12.0
      - annotated-types==0.7.0
      - appdirs==1.4.4
      - async-timeout==4.0.3
      - auto-gptq==0.7.1
      - cfgv==3.5.0
      - courlan==1.3.2
      - cryptography==46.0.3
      - dataclasses-json==0.6.7
      - dateparser==1.2.2
      - diskcache==5.6.3
      - distlib==0.4.0
      - distro==1.9.0
      - docstring-parser==0.17.0
      - faiss-cpu==1.12.0
      - gekko==1.3.0
      - greenlet==3.2.4
      - htmldate==1.9.3
      - httpx-sse==0.4.3
      - identify==2.6.15
      - instructor==1.13.0
      - jiter==0.11.1
      - jsonpatch==1.33
      - justext==3.0.2
      - langchain==1.0.0
      - langchain-classic==1.0.0
      - langchain-community==0.4
      - langchain-core==1.1.1
      - langchain-huggingface==1.0.0
      - langchain-openai==1.1.0
      - langchain-text-splitters==1.0.0
      - langgraph==1.0.0
      - langgraph-checkpoint==2.1.2
      - langgraph-prebuilt==1.0.0
      - langgraph-sdk==0.2.9
      - langsmith==0.4.37
      - lxml==5.4.0
      - lxml-html-clean==0.4.3
      - markdown-it-py==4.0.0
      - marshmallow==3.26.1
      - mdurl==0.1.2
      - mypy-extensions==1.1.0
      - nodeenv==1.9.1
      - numpy==2.2.6
      - ollama==0.6.1
      - openai==2.9.0
      - orjson==3.11.3
      - ormsgpack==1.11.0
      - pdfminer-six==20250506
      - peft==0.18.0
      - pre-commit==4.5.0
      - pydantic==2.12.3
      - pydantic-core==2.41.4
      - pydantic-settings==2.11.0
      - pymupdf==1.26.5
      - pypdf==6.1.2
      - python-dotenv==1.1.1
      - ragas==0.4.0
      - requests-toolbelt==1.0.0
      - rich==14.2.0
      - rouge==1.0.1
      - scikit-network==0.33.5
      - sentence-transformers==5.1.1
      - sentencepiece==0.2.1
      - shellingham==1.5.4
      - sqlalchemy==2.0.44
      - tenacity==9.1.2
      - tiktoken==0.12.0
      - tld==0.13.1
      - trafilatura==2.0.0
      - ty==0.0.1a32
      - typer==0.20.0
      - typing-inspect==0.9.0
      - typing-inspection==0.4.2
      - tzlocal==5.3.1
      - uuid-utils==0.12.0
      - virtualenv==20.35.4
prefix: /home/matthewo/anaconda3/envs/rag-diagnostic
=======
  # Python version
  - python=3.10

  # Core scientific stack
  - numpy
  - pandas
  - scipy
  - scikit-learn

  # PyTorch (conda handles CUDA automatically)
  - pytorch
  - torchvision

  # Visualization
  - matplotlib
  - seaborn

  # Jupyter
  - jupyter
  - jupyterlab
  - ipykernel

  # Utilities
  - tqdm
  - pyyaml

  # Pip packages (these work better via pip)
  - pip
  - pip:
      # LangChain ecosystem
      - langchain
      - langchain-community
      - langchain-core
      - langchain-huggingface
      - langchain-text-splitters

      # HuggingFace
      - transformers
      - datasets
      - huggingface-hub
      - accelerate
      - sentence-transformers
      - sentencepiece
      - tokenizers
      - safetensors

      # Vector store
      - faiss-cpu

      # PDF processing
      - pypdf
      - pymupdf

      # Other utilities
      - python-dotenv
>>>>>>> 67b89855
<|MERGE_RESOLUTION|>--- conflicted
+++ resolved
@@ -4,499 +4,6 @@
   - defaults
 
 dependencies:
-<<<<<<< HEAD
-  - _openmp_mutex=4.5
-  - _python_abi3_support=1.0
-  - aiohappyeyeballs=2.6.1
-  - aiohttp=3.13.0
-  - aiosignal=1.4.0
-  - alsa-lib=1.2.14
-  - anyio=4.11.0
-  - aom=3.9.1
-  - argon2-cffi=25.1.0
-  - argon2-cffi-bindings=25.1.0
-  - arrow=1.4.0
-  - asttokens=3.0.0
-  - async-lru=2.0.5
-  - attr=2.5.2
-  - attrs=25.4.0
-  - aws-c-auth=0.9.0
-  - aws-c-cal=0.9.2
-  - aws-c-common=0.12.4
-  - aws-c-compression=0.3.1
-  - aws-c-event-stream=0.5.5
-  - aws-c-http=0.10.4
-  - aws-c-io=0.21.2
-  - aws-c-mqtt=0.13.3
-  - aws-c-s3=0.8.6
-  - aws-c-sdkutils=0.2.4
-  - aws-checksums=0.2.7
-  - aws-crt-cpp=0.33.1
-  - aws-sdk-cpp=1.11.606
-  - azure-core-cpp=1.16.0
-  - azure-identity-cpp=1.12.0
-  - azure-storage-blobs-cpp=12.14.0
-  - azure-storage-common-cpp=12.10.0
-  - azure-storage-files-datalake-cpp=12.12.0
-  - babel=2.17.0
-  - beautifulsoup4=4.14.2
-  - bleach=6.2.0
-  - bleach-with-css=6.2.0
-  - brotli=1.1.0
-  - brotli-bin=1.1.0
-  - brotli-python=1.1.0
-  - bzip2=1.0.8
-  - c-ares=1.34.5
-  - ca-certificates=2025.10.5
-  - cached-property=1.5.2
-  - cached_property=1.5.2
-  - cairo=1.18.0
-  - certifi=2025.10.5
-  - cffi=2.0.0
-  - charset-normalizer=3.4.4
-  - colorama=0.4.6
-  - comm=0.2.3
-  - contourpy=1.3.2
-  - cpython=3.10.19
-  - cuda-crt-tools=12.9.86
-  - cuda-cudart=12.9.79
-  - cuda-cudart_linux-64=12.9.79
-  - cuda-cuobjdump=12.9.82
-  - cuda-cupti=12.9.79
-  - cuda-nvcc-tools=12.9.86
-  - cuda-nvdisasm=12.9.88
-  - cuda-nvrtc=12.9.86
-  - cuda-nvtx=12.9.79
-  - cuda-nvvm-tools=12.9.86
-  - cuda-version=12.9
-  - cudnn=9.13.1.26
-  - cycler=0.12.1
-  - cyrus-sasl=2.1.28
-  - datasets=4.2.0
-  - dav1d=1.2.1
-  - dbus=1.16.2
-  - debugpy=1.8.17
-  - decorator=5.2.1
-  - defusedxml=0.7.1
-  - dill=0.4.0
-  - exceptiongroup=1.3.0
-  - executing=2.2.1
-  - expat=2.7.1
-  - filelock=3.20.0
-  - font-ttf-dejavu-sans-mono=2.37
-  - font-ttf-inconsolata=3.000
-  - font-ttf-source-code-pro=2.038
-  - font-ttf-ubuntu=0.83
-  - fontconfig=2.15.0
-  - fonts-conda-ecosystem=1
-  - fonts-conda-forge=1
-  - fonttools=4.60.1
-  - fqdn=1.5.1
-  - freetype=2.14.1
-  - fribidi=1.0.16
-  - frozenlist=1.7.0
-  - fsspec=2025.9.0
-  - gflags=2.2.2
-  - glog=0.7.1
-  - gmp=6.3.0
-  - gmpy2=2.2.1
-  - graphite2=1.3.14
-  - h11=0.16.0
-  - h2=4.3.0
-  - harfbuzz=10.2.0
-  - hf-xet=1.1.10
-  - hpack=4.1.0
-  - httpcore=1.0.9
-  - httpx=0.28.1
-  - huggingface_hub=0.35.3
-  - hyperframe=6.1.0
-  - icu=73.2
-  - idna=3.11
-  - importlib-metadata=8.7.0
-  - ipykernel=7.0.1
-  - ipython=8.37.0
-  - ipywidgets=8.1.7
-  - isoduration=20.11.0
-  - jedi=0.19.2
-  - jinja2=3.1.6
-  - joblib=1.5.2
-  - jpeg=9e
-  - json5=0.12.1
-  - jsonpointer=3.0.0
-  - jsonschema=4.25.1
-  - jsonschema-specifications=2025.9.1
-  - jsonschema-with-format-nongpl=4.25.1
-  - jupyter=1.1.1
-  - jupyter-lsp=2.3.0
-  - jupyter_client=8.6.3
-  - jupyter_console=6.6.3
-  - jupyter_core=5.9.1
-  - jupyter_events=0.12.0
-  - jupyter_server=2.17.0
-  - jupyter_server_terminals=0.5.3
-  - jupyterlab=4.4.9
-  - jupyterlab_pygments=0.3.0
-  - jupyterlab_server=2.27.3
-  - jupyterlab_widgets=3.0.15
-  - keyutils=1.6.3
-  - kiwisolver=1.4.9
-  - krb5=1.21.3
-  - lark=1.3.0
-  - lcms2=2.16
-  - ld_impl_linux-64=2.44
-  - lerc=4.0.0
-  - libabseil=20250512.1
-  - libarrow=21.0.0
-  - libarrow-acero=21.0.0
-  - libarrow-compute=21.0.0
-  - libarrow-dataset=21.0.0
-  - libarrow-substrait=21.0.0
-  - libavif=1.3.0
-  - libavif16=1.3.0
-  - libblas=3.9.0
-  - libbrotlicommon=1.1.0
-  - libbrotlidec=1.1.0
-  - libbrotlienc=1.1.0
-  - libcap=2.76
-  - libcblas=3.9.0
-  - libclang13=21.1.0
-  - libcrc32c=1.1.2
-  - libcublas=12.9.1.4
-  - libcudnn=9.13.1.26
-  - libcudnn-dev=9.13.1.26
-  - libcudss=0.7.0.20
-  - libcufft=11.4.1.4
-  - libcufile=1.14.1.1
-  - libcups=2.4.2
-  - libcurand=10.3.10.19
-  - libcurl=8.14.1
-  - libcusolver=11.7.5.82
-  - libcusparse=12.5.10.65
-  - libdeflate=1.22
-  - libdrm=2.4.125
-  - libedit=3.1.20250104
-  - libegl=1.7.0
-  - libev=4.33
-  - libevent=2.1.12
-  - libexpat=2.7.1
-  - libffi=3.4.6
-  - libfreetype=2.14.1
-  - libfreetype6=2.14.1
-  - libgcc=15.2.0
-  - libgcc-ng=15.2.0
-  - libgcrypt-lib=1.11.1
-  - libgfortran=15.2.0
-  - libgfortran5=15.2.0
-  - libgl=1.7.0
-  - libglib=2.84.2
-  - libglvnd=1.7.0
-  - libglx=1.7.0
-  - libgoogle-cloud=2.39.0
-  - libgoogle-cloud-storage=2.39.0
-  - libgpg-error=1.55
-  - libgrpc=1.73.1
-  - libhwloc=2.12.1
-  - libiconv=1.18
-  - libkrb5=1.21.3
-  - liblapack=3.9.0
-  - libllvm15=15.0.7
-  - libllvm21=21.1.0
-  - liblzma=5.8.1
-  - liblzma-devel=5.8.1
-  - libmagma=2.9.0
-  - libnghttp2=1.67.0
-  - libnl=3.11.0
-  - libnsl=2.0.1
-  - libntlm=1.8
-  - libnvjitlink=12.9.86
-  - libopentelemetry-cpp=1.21.0
-  - libopentelemetry-cpp-headers=1.21.0
-  - libopus=1.5.2
-  - libparquet=21.0.0
-  - libpciaccess=0.18
-  - libpng=1.6.50
-  - libpq=17.4
-  - libprotobuf=6.31.1
-  - libre2-11=2024.07.02
-  - libsodium=1.0.20
-  - libsqlite=3.50.4
-  - libssh2=1.11.1
-  - libstdcxx=15.2.0
-  - libstdcxx-ng=15.2.0
-  - libsystemd0=257.9
-  - libthrift=0.22.0
-  - libtiff=4.7.0
-  - libtorch=2.8.0
-  - libudev1=257.9
-  - libutf8proc=2.10.0
-  - libuuid=2.41.2
-  - libuv=1.51.0
-  - libvpx=1.13.1
-  - libwebp-base=1.6.0
-  - libxcb=1.17.0
-  - libxcrypt=4.4.36
-  - libxkbcommon=1.11.0
-  - libxkbfile=1.1.0
-  - libxml2=2.13.8
-  - libxslt=1.1.43
-  - libzlib=1.3.1
-  - llvm-openmp=21.1.3
-  - lmdb=0.9.31
-  - lz4-c=1.10.0
-  - markupsafe=3.0.3
-  - matplotlib=3.10.7
-  - matplotlib-base=3.10.7
-  - matplotlib-inline=0.1.7
-  - mesalib=25.1.5
-  - mistune=3.1.4
-  - mkl=2024.2.2
-  - mpc=1.3.1
-  - mpfr=4.2.1
-  - mpmath=1.3.0
-  - multidict=6.6.3
-  - multiprocess=0.70.16
-  - munkres=1.1.4
-  - mysql-common=9.3.0
-  - mysql-libs=9.3.0
-  - nbclient=0.10.2
-  - nbconvert-core=7.16.6
-  - nbformat=5.10.4
-  - nccl=2.27.7.1
-  - ncurses=6.5
-  - nest-asyncio=1.6.0
-  - networkx=3.4.2
-  - nlohmann_json=3.12.0
-  - notebook=7.4.7
-  - notebook-shim=0.2.4
-  - nspr=4.37
-  - nss=3.117
-  - openjpeg=2.5.3
-  - openldap=2.6.10
-  - openssl=3.5.4
-  - optree=0.17.0
-  - orc=2.2.0
-  - overrides=7.7.0
-  - packaging=25.0
-  - pandas=2.3.3
-  - pandocfilters=1.5.0
-  - parso=0.8.5
-  - patsy=1.0.1
-  - pcre2=10.42
-  - pexpect=4.9.0
-  - pickleshare=0.7.5
-  - pillow=11.3.0
-  - pip=25.2
-  - pixman=0.46.4
-  - platformdirs=4.5.0
-  - prometheus-cpp=1.3.0
-  - prometheus_client=0.23.1
-  - prompt-toolkit=3.0.52
-  - prompt_toolkit=3.0.52
-  - propcache=0.3.1
-  - psutil=7.1.0
-  - pthread-stubs=0.4
-  - ptyprocess=0.7.0
-  - pure_eval=0.2.3
-  - pyarrow=21.0.0
-  - pyarrow-core=21.0.0
-  - pybind11=2.13.6
-  - pybind11-abi=4
-  - pybind11-global=2.13.6
-  - pycparser=2.22
-  - pygments=2.19.2
-  - pyparsing=3.2.5
-  - pyside6=6.9.2
-  - pysocks=1.7.1
-  - python=3.10.19
-  - python-dateutil=2.9.0.post0
-  - python-fastjsonschema=2.21.2
-  - python-gil=3.10.19
-  - python-json-logger=2.0.7
-  - python-tzdata=2025.2
-  - python-xxhash=3.6.0
-  - python_abi=3.10
-  - pytorch=2.8.0
-  - pytz=2025.2
-  - pyyaml=6.0.3
-  - pyzmq=27.1.0
-  - qhull=2020.2
-  - qtbase=6.9.2
-  - qtdeclarative=6.9.2
-  - qtshadertools=6.9.2
-  - qtsvg=6.9.2
-  - qttools=6.9.2
-  - qtwebchannel=6.9.2
-  - qtwebengine=6.9.2
-  - qtwebsockets=6.9.2
-  - rav1e=0.7.1
-  - rdma-core=59.0
-  - re2=2024.07.02
-  - readline=8.2
-  - referencing=0.37.0
-  - regex=2025.9.18
-  - requests=2.32.5
-  - rfc3339-validator=0.1.4
-  - rfc3986-validator=0.1.1
-  - rfc3987-syntax=1.1.0
-  - rpds-py=0.27.1
-  - s2n=1.5.23
-  - safetensors=0.6.2
-  - scikit-learn=1.7.2
-  - scipy=1.15.2
-  - seaborn=0.13.2
-  - seaborn-base=0.13.2
-  - send2trash=1.8.3
-  - setuptools=80.9.0
-  - six=1.17.0
-  - sleef=3.9.0
-  - snappy=1.2.2
-  - sniffio=1.3.1
-  - soupsieve=2.8
-  - spirv-tools=2025.4
-  - sqlite=3.50.4
-  - stack_data=0.6.3
-  - statsmodels=0.14.5
-  - svt-av1=3.1.2
-  - sympy=1.14.0
-  - tbb=2021.13.0
-  - terminado=0.18.1
-  - threadpoolctl=3.6.0
-  - tinycss2=1.4.0
-  - tk=8.6.13
-  - tokenizers=0.22.1
-  - tomli=2.3.0
-  - torchvision=0.15.2
-  - tornado=6.5.2
-  - tqdm=4.67.1
-  - traitlets=5.14.3
-  - transformers=4.57.1
-  - triton=3.4.0
-  - typing-extensions=4.15.0
-  - typing_extensions=4.15.0
-  - typing_utils=0.1.0
-  - tzdata=2025b
-  - unicodedata2=16.0.0
-  - uri-template=1.3.0
-  - urllib3=2.5.0
-  - wcwidth=0.2.14
-  - webcolors=24.11.1
-  - webencodings=0.5.1
-  - websocket-client=1.9.0
-  - wheel=0.45.1
-  - widgetsnbextension=4.0.14
-  - xcb-util=0.4.1
-  - xcb-util-cursor=0.1.5
-  - xcb-util-image=0.4.0
-  - xcb-util-keysyms=0.4.1
-  - xcb-util-renderutil=0.3.10
-  - xcb-util-wm=0.4.2
-  - xkeyboard-config=2.46
-  - xorg-libice=1.1.2
-  - xorg-libsm=1.2.6
-  - xorg-libx11=1.8.12
-  - xorg-libxau=1.0.12
-  - xorg-libxcomposite=0.4.6
-  - xorg-libxdamage=1.1.6
-  - xorg-libxdmcp=1.1.5
-  - xorg-libxext=1.3.6
-  - xorg-libxfixes=6.0.2
-  - xorg-libxi=1.8.2
-  - xorg-libxrandr=1.5.4
-  - xorg-libxrender=0.9.12
-  - xorg-libxshmfence=1.3.3
-  - xorg-libxtst=1.2.5
-  - xorg-libxxf86vm=1.1.6
-  - xxhash=0.8.3
-  - xz=5.8.1
-  - xz-gpl-tools=5.8.1
-  - xz-tools=5.8.1
-  - yaml=0.2.5
-  - yarl=1.20.1
-  - zeromq=4.3.5
-  - zipp=3.23.0
-  - zlib=1.3.1
-  - zstandard=0.25.0
-  - zstd=1.5.7
-  - pip:
-      - accelerate==1.12.0
-      - annotated-types==0.7.0
-      - appdirs==1.4.4
-      - async-timeout==4.0.3
-      - auto-gptq==0.7.1
-      - cfgv==3.5.0
-      - courlan==1.3.2
-      - cryptography==46.0.3
-      - dataclasses-json==0.6.7
-      - dateparser==1.2.2
-      - diskcache==5.6.3
-      - distlib==0.4.0
-      - distro==1.9.0
-      - docstring-parser==0.17.0
-      - faiss-cpu==1.12.0
-      - gekko==1.3.0
-      - greenlet==3.2.4
-      - htmldate==1.9.3
-      - httpx-sse==0.4.3
-      - identify==2.6.15
-      - instructor==1.13.0
-      - jiter==0.11.1
-      - jsonpatch==1.33
-      - justext==3.0.2
-      - langchain==1.0.0
-      - langchain-classic==1.0.0
-      - langchain-community==0.4
-      - langchain-core==1.1.1
-      - langchain-huggingface==1.0.0
-      - langchain-openai==1.1.0
-      - langchain-text-splitters==1.0.0
-      - langgraph==1.0.0
-      - langgraph-checkpoint==2.1.2
-      - langgraph-prebuilt==1.0.0
-      - langgraph-sdk==0.2.9
-      - langsmith==0.4.37
-      - lxml==5.4.0
-      - lxml-html-clean==0.4.3
-      - markdown-it-py==4.0.0
-      - marshmallow==3.26.1
-      - mdurl==0.1.2
-      - mypy-extensions==1.1.0
-      - nodeenv==1.9.1
-      - numpy==2.2.6
-      - ollama==0.6.1
-      - openai==2.9.0
-      - orjson==3.11.3
-      - ormsgpack==1.11.0
-      - pdfminer-six==20250506
-      - peft==0.18.0
-      - pre-commit==4.5.0
-      - pydantic==2.12.3
-      - pydantic-core==2.41.4
-      - pydantic-settings==2.11.0
-      - pymupdf==1.26.5
-      - pypdf==6.1.2
-      - python-dotenv==1.1.1
-      - ragas==0.4.0
-      - requests-toolbelt==1.0.0
-      - rich==14.2.0
-      - rouge==1.0.1
-      - scikit-network==0.33.5
-      - sentence-transformers==5.1.1
-      - sentencepiece==0.2.1
-      - shellingham==1.5.4
-      - sqlalchemy==2.0.44
-      - tenacity==9.1.2
-      - tiktoken==0.12.0
-      - tld==0.13.1
-      - trafilatura==2.0.0
-      - ty==0.0.1a32
-      - typer==0.20.0
-      - typing-inspect==0.9.0
-      - typing-inspection==0.4.2
-      - tzlocal==5.3.1
-      - uuid-utils==0.12.0
-      - virtualenv==20.35.4
-prefix: /home/matthewo/anaconda3/envs/rag-diagnostic
-=======
   # Python version
   - python=3.10
 
@@ -551,5 +58,4 @@
       - pymupdf
 
       # Other utilities
-      - python-dotenv
->>>>>>> 67b89855
+      - python-dotenv