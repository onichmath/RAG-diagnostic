--- conflicted
+++ resolved
@@ -188,14 +188,37 @@
         help="Use ColBERT-style Late Interaction reranker",
     )
 
-<<<<<<< HEAD
     parser.add_argument(
         "--colbert-model",
         type=str,
         default="bert-base-uncased",
         help="HuggingFace model for ColBERT reranker",
     )
-=======
+
+    # RAGAS evaluation options
+    parser.add_argument(
+        "--use-ragas",
+        action="store_true",
+        default=False,
+        help="Compute RAGAS metrics (requires generator)",
+    )
+
+    parser.add_argument(
+        "--ragas-model",
+        type=str,
+        default="gpt-4o-mini",
+        help="Model name for RAGAS judge. Options: 'gpt-4o-mini' (default, OpenAI API), "
+        "'local' (uses vibrantlabsai/Ragas-critic-llm-Qwen1.5-GPTQ), "
+        "HuggingFace model name, or 'openai:gpt-4'/'gpt-4' for OpenAI API (requires OPENAI_API_KEY env var)",
+    )
+
+    parser.add_argument(
+        "--generator-model",
+        type=str,
+        default=None,
+        help="Model name for answer generation (default: phi for Ollama, microsoft/phi-2 for HF)",
+    )
+
     # Query transformation options
     parser.add_argument("--query-transform-model", type=str, default="gemini-2.5-flash",
                        help="Model for query transformation (e.g., gemini-2.5-flash, gemini-2.0-flash)")
@@ -207,32 +230,8 @@
                             "'gemini' (only google.genai, requires GEMINI_API_KEY)")
     parser.add_argument("--gemini-api-key", type=str, default=None,
                        help="Gemini API key (can also be set via GEMINI_API_KEY env var)")
->>>>>>> 67b89855
-
-    # RAGAS evaluation options
-    parser.add_argument(
-        "--use-ragas",
-        action="store_true",
-        default=False,
-        help="Compute RAGAS metrics (requires generator)",
-    )
-
-    parser.add_argument(
-        "--ragas-model",
-        type=str,
-        default="gpt-4o-mini",
-        help="Model name for RAGAS judge. Options: 'gpt-4o-mini' (default, OpenAI API), "
-        "'local' (uses vibrantlabsai/Ragas-critic-llm-Qwen1.5-GPTQ), "
-        "HuggingFace model name, or 'openai:gpt-4'/'gpt-4' for OpenAI API (requires OPENAI_API_KEY env var)",
-    )
-
-    parser.add_argument(
-        "--generator-model",
-        type=str,
-        default=None,
-        help="Model name for answer generation (default: phi for Ollama, microsoft/phi-2 for HF)",
-    )
-
+
+    
     parser.add_argument(
         "--use-ollama",
         action="store_true",
@@ -251,15 +250,9 @@
 def main():
     """Run the complete pipeline using LangChain."""
     args = parse_args()
-<<<<<<< HEAD
     if not args.save_results:
         logging.warning("Results will not be saved without the --save-results flag")
 
-    logger.info("Starting RAG Diagnostic Pipeline (LangChain)")
-    logger.info("=" * 60)
-
-=======
-    
     # Set GEMINI_API_KEY if provided via CLI (before any imports that might use it)
     import os
     if args.gemini_api_key:
@@ -270,8 +263,7 @@
     logger.info("=" * 60)
     logger.info(f"Query transform provider: {args.query_transform_provider}")
     logger.info(f"Query transform model: {args.query_transform_model}")
-    
->>>>>>> 67b89855
+
     # Step 1: Check existing datasets
     logger.info("Step 1: Checking existing datasets...")
     existing_datasets = list_available_datasets(Path("data/corpus_raw"))
@@ -400,16 +392,13 @@
             llm_model=args.llm_model,
             use_colbert_reranker=args.use_colbert_reranker,
             colbert_model=args.colbert_model,
-<<<<<<< HEAD
             generator=generator,
             use_ragas=args.use_ragas,
             ragas_model=args.ragas_model,
             embedding_model=args.embedding_model,
-=======
-            
+            colbert_model=args.colbert_model,        
             query_transform_model=args.query_transform_model,
             query_transform_provider=args.query_transform_provider,
->>>>>>> 67b89855
         )
 
         if args.save_results:
