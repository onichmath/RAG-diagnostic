from pathlib import Path
import sys

sys.path.insert(0, str(Path(__file__).parent.parent.parent))

from src.retriever.faiss_builder import load_faiss_index
from src.reranker.llm_title_rerank import rerank_by_title_llm
from src.reranker.colbert_rerank import rerank_with_colbert
<<<<<<< HEAD
from src.reader.reader import Generator, create_rag_prompt
from src.eval.llm_metrics import compute_ragas_metrics_batch
=======
from src.query.query_transformer import QueryTransformer
>>>>>>> 67b89855

from time import time
import json
import math
from typing import Optional
from matplotlib import pyplot as plt
import seaborn as sns
from tqdm import tqdm


def load_test_queries(queries_file: Path, max_queries: int):
    """
    Load the test queries from the given file.
    """
    with open(queries_file, "r") as f:
        data = json.load(f)
    return data.get("queries", [])[:max_queries]


def get_expected_doc_patterns(expected_docs: list):
    expected_doc_patterns = []
    for expected_doc in expected_docs:
        if expected_doc == "idsa_clinical_guideline_covid19":
            expected_doc_patterns.extend(
                ["idsa", "covid", "covid19", "clinical_guideline"]
            )
        elif expected_doc == "ada_soc_diabetes_2024":
            expected_doc_patterns.extend(["ada", "diabetes", "soc_diabetes"])
        elif expected_doc == "aha_stroke_2021":
            expected_doc_patterns.extend(["aha", "stroke", "stroke_2021"])
        elif expected_doc == "aha_acc_afib":
            expected_doc_patterns.extend(["aha", "acc", "afib", "atrial"])
        elif expected_doc == "acc_aha_hf":
            expected_doc_patterns.extend(["acc", "aha", "hf", "heart_failure"])
        elif expected_doc == "surviving_sepsis":
            expected_doc_patterns.extend(["surviving", "sepsis", "septic"])
        else:
            expected_doc_patterns.append(expected_doc.lower())
    return expected_doc_patterns


# def evaluate_rag_system(index_path: Path, queries_file: Path, max_queries: int, k_array: list):
def evaluate_rag_system(
<<<<<<< HEAD
    index_path: Path,
    queries_file: Path,
    max_queries: int,
    k_array: list,
    use_llm_reranker: bool = False,
    llm_model: str = "local",
    use_colbert_reranker: bool = False,
    colbert_model: str = "bert-base-uncased",
    generator: Optional[Generator] = None,
    use_ragas: bool = False,
    ragas_model: str = "local",
    embedding_model: Optional[str] = None,
):
    """
    Evaluate the RAG system using the given index and queries.

    Args:
        index_path: Path to FAISS index
        queries_file: Path to queries JSON file
        max_queries: Maximum number of queries to evaluate
        k_array: List of k values to evaluate
        use_llm_reranker: Whether to use LLM-based reranking
        llm_model: Model name for reranker (default: "local")
        use_colbert_reranker: Whether to use ColBERT-style reranking
        colbert_model: Model name for ColBERT reranker (default: "bert-base-uncased")
        generator: Optional Generator instance for answer generation (required for RAGAS)
        use_ragas: Whether to compute RAGAS metrics (requires generator)
        ragas_model: Model name for RAGAS judge (default: "local")
        embedding_model: Embedding model name for RAGAS metrics (default: uses same as FAISS index)
    """
    test_queries = load_test_queries(queries_file, max_queries)
    vectorstore = load_faiss_index(index_path)
    # Warm start
=======
    index_path: Path, 
    queries_file: Path, 
    max_queries: int, 
    k_array: list, 
    use_llm_reranker: bool = False, 
    llm_model: str = "local", 
    use_colbert_reranker: bool = False,
    colbert_model: str = "bert-base-uncased",
    query_transform_model: str = "gemini-2.5-flash",
    query_transform_provider: str = "auto",
):
    """
    Evaluate the RAG system using the given index and queries.
    
    Args:
        index_path: Path to FAISS index
        queries_file: Path to JSON file with test queries
        max_queries: Maximum number of queries to evaluate
        k_array: List of k values for precision/NDCG calculation
        use_llm_reranker: Enable local LLM title-based reranker
        llm_model: Model for LLM reranker (ignored, kept for compatibility)
        use_colbert_reranker: Enable ColBERT reranker
        colbert_model: Model for ColBERT reranker
        query_transform_model: Model for query transformation (e.g., "gemini-2.5-flash")
        query_transform_provider: Provider for query transformation ("auto", "colab", "gemini")
    """
    test_queries = load_test_queries(queries_file, max_queries)
    vectorstore = load_faiss_index(index_path) 
    transformer = QueryTransformer(
        model_name=query_transform_model,
        provider=query_transform_provider,
    )
    # Warm start 
>>>>>>> 67b89855
    for i in range(1):
        vectorstore.similarity_search("test", k=10)

    if use_ragas and generator is None:
        raise ValueError("Generator is required when use_ragas=True")

    results = {}

    for k in k_array:
        total_latency_at_k = 0.0
        total_precision_at_k = 0.0
        total_ndcg_at_k = 0.0
        total_queries = len(test_queries)

        # RAGAS metrics totals
        ragas_totals = {}

        # For RAGAS: collect all queries first, then batch evaluate
        ragas_eval_data = [] if use_ragas and generator else None

        # Use tqdm to show progress
        for i, query_data in tqdm(
            enumerate(test_queries, 1),
            total=len(test_queries),
            desc="Evaluating queries",
        ):
            query_text = query_data.get("query_text", "")
            expected_gold_docs = query_data.get("expected_gold_docs", [])
            golden_answer = query_data.get("golden_answer", "")

            expected_source = "guideline"

            print(f"Query {i-1} running similarity search...")
            time_start = time()
            transformed = transformer.transform(query_text)
            candidate_queries = transformed.candidate_queries()
            search_results = multi_query_similarity_search(vectorstore, candidate_queries, k)
            # ColBERT Reranker

            if use_colbert_reranker:
                print(f"Query {i-1} running ColBERT reranker...")
                # We rerank whatever FAISS found
                search_results = rerank_with_colbert(
                    query=query_text,
                    docs=search_results,
                    model_name=colbert_model,
                    top_k=k,  # Return the same amount, just reordered
                )

            # Title-Based Local LLM Reranker
            if use_llm_reranker:
                print(f"Query {i-1} running LLM reranker...")
                search_results = rerank_by_title_llm(
                    query=query_text,
                    docs=search_results,
                    model_name=llm_model,
                )
            time_end = time()
            latency = time_end - time_start

            # Extract contexts for RAGAS
            contexts = [doc.page_content for doc in search_results]

            # Generate answer and prepare for batch RAGAS evaluation
            if use_ragas and generator:
                print(f"Query {i-1} running RAGAS generator...")
                prompt = create_rag_prompt(query_text, contexts)
                answer = generator.generate(prompt, max_tokens=512, temperature=0.7)

                # Collect data for batch evaluation
                ragas_eval_data.append(
                    {
                        "question": query_text,
                        "contexts": contexts,
                        "answer": answer,
                        "ground_truth": golden_answer or "",
                    }
                )
                # print(ragas_eval_data)

            relevant_found = 0
            relevant_positions = []
            relevance_scores = []

            for j, result in enumerate(search_results):
                result_title = result.metadata.get("title", "").lower()
                expected_doc_patterns = get_expected_doc_patterns(expected_gold_docs)
                pattern_match = any(
                    pattern in result_title for pattern in expected_doc_patterns
                )
                result_source = result.metadata.get("source", "").lower()

                # if (result.metadata.get('source') == expected_source):
                if pattern_match and result_source == expected_source:
                    relevant_found += 1
                    relevant_positions.append(j + 1)
                    relevance_scores.append(1.0)
                else:
                    relevance_scores.append(0.0)

            precision_at_k = relevant_found / k if k > 0 else 0.0

            def dcg_at_k(relevance_scores, k):
                """Calculate DCG@k with proper log scaling"""
                dcg = 0.0
                for pos in range(min(k, len(relevance_scores))):
                    if relevance_scores[pos] > 0:
                        dcg += relevance_scores[pos] / math.log2(pos + 2)
                return dcg

            def idcg_at_k(relevance_scores, k):
                """Calculate IDCG@k (ideal DCG)"""
                total_relevant = sum(relevance_scores)
                ideal_scores = [1.0] * min(int(total_relevant), k) + [0.0] * max(
                    0, k - int(total_relevant)
                )
                return dcg_at_k(ideal_scores, k)

            dcg = dcg_at_k(relevance_scores, k)
            idcg = idcg_at_k(relevance_scores, k)
            ndcg_at_k = dcg / idcg if idcg > 0 else 0.0

            total_precision_at_k += precision_at_k
            total_ndcg_at_k += ndcg_at_k
            total_latency_at_k += latency

        # Batch evaluate RAGAS metrics (much faster than one-by-one)
        if use_ragas and generator and ragas_eval_data:
            print(
                f"Batch evaluating RAGAS metrics for {len(ragas_eval_data)} queries..."
            )

            ragas_scores_list = compute_ragas_metrics_batch(
                eval_data=ragas_eval_data,
                model_name=ragas_model,
                embedding_model=embedding_model,
            )

            # Accumulate RAGAS metrics
            for ragas_scores in ragas_scores_list:
                for metric_name, score in ragas_scores.items():
                    if metric_name not in ragas_totals:
                        ragas_totals[metric_name] = 0.0
                    ragas_totals[metric_name] += score
        print(f"ragas_totals for k={k}: {ragas_totals}")
        total_time = total_latency_at_k
        throughput = total_queries / total_time if total_time > 0 else 0.0  # QPS

        results[k] = {
            "avg_precision_at_k": total_precision_at_k / total_queries,
            "avg_ndcg_at_k": total_ndcg_at_k / total_queries,
            "avg_latency_ms": (total_latency_at_k / total_queries) * 1000,
            "throughput_qps": throughput,
            "total_queries": total_queries,
        }

        # Add RAGAS metrics if computed
        if use_ragas and ragas_totals:
            for metric_name, total in ragas_totals.items():
                results[k][f"avg_{metric_name}"] = total / total_queries
                results[k][f"total_{metric_name}"] = total
                results[k][f"count_{metric_name}"] = total_queries
    results["estimated_memory_usage_MB"] = (
        vectorstore.index.ntotal * vectorstore.index.d * 4 / (1024 * 1024)
    )
    return results


def save_results(results: dict, output_file: Path):
    """
    Save the results to a JSON file.
    """
    with open(output_file, "w") as f:
        json.dump(results, f)


def graph_results(results: dict, graph_file: Path):
    """
    Graph the results with precision@k and NDCG@k.
    """
    # TODO
    raise NotImplementedError("Graphing results is not implemented yet")


def load_results(results_file: Path):
    """
    Load the results from a JSON file.
    """
    with open(results_file, "r") as f:
        return json.load(f)


<<<<<<< HEAD
=======
def multi_query_similarity_search(vectorstore, queries, k):
    """
    Run similarity search over multiple transformed queries and merge results.

    - Issues each query variant in order.
    - Deduplicates by document id to avoid over-counting the same chunk.
    - Returns at most k documents, preserving the earliest high-recall hits.
    """
    collected = []
    seen = set()

    for query in queries:
        hits = vectorstore.similarity_search(query, k=k)
        for doc in hits:
            doc_id = doc.metadata.get('doc_id') or doc.metadata.get('id') or id(doc)
            if doc_id in seen:
                continue
            seen.add(doc_id)
            collected.append(doc)
            if len(collected) >= k:
                return collected

    return collected[:k]
    
>>>>>>> 67b89855
if __name__ == "__main__":
    results = load_results(Path("data/FAISS_evaluation_results.json"))
    graph_results(results, Path("data/FAISS_evaluation_results.png"))
    exit()<|MERGE_RESOLUTION|>--- conflicted
+++ resolved
@@ -6,12 +6,9 @@
 from src.retriever.faiss_builder import load_faiss_index
 from src.reranker.llm_title_rerank import rerank_by_title_llm
 from src.reranker.colbert_rerank import rerank_with_colbert
-<<<<<<< HEAD
 from src.reader.reader import Generator, create_rag_prompt
 from src.eval.llm_metrics import compute_ragas_metrics_batch
-=======
 from src.query.query_transformer import QueryTransformer
->>>>>>> 67b89855
 
 from time import time
 import json
@@ -55,15 +52,24 @@
 
 # def evaluate_rag_system(index_path: Path, queries_file: Path, max_queries: int, k_array: list):
 def evaluate_rag_system(
-<<<<<<< HEAD
+    
     index_path: Path,
+    
     queries_file: Path,
+    
     max_queries: int,
+    
     k_array: list,
+    
     use_llm_reranker: bool = False,
+    
     llm_model: str = "local",
+    
     use_colbert_reranker: bool = False,
     colbert_model: str = "bert-base-uncased",
+    query_transform_model: str = "gemini-2.5-flash",
+    query_transform_provider: str = "auto",
+,
     generator: Optional[Generator] = None,
     use_ragas: bool = False,
     ragas_model: str = "local",
@@ -85,24 +91,6 @@
         use_ragas: Whether to compute RAGAS metrics (requires generator)
         ragas_model: Model name for RAGAS judge (default: "local")
         embedding_model: Embedding model name for RAGAS metrics (default: uses same as FAISS index)
-    """
-    test_queries = load_test_queries(queries_file, max_queries)
-    vectorstore = load_faiss_index(index_path)
-    # Warm start
-=======
-    index_path: Path, 
-    queries_file: Path, 
-    max_queries: int, 
-    k_array: list, 
-    use_llm_reranker: bool = False, 
-    llm_model: str = "local", 
-    use_colbert_reranker: bool = False,
-    colbert_model: str = "bert-base-uncased",
-    query_transform_model: str = "gemini-2.5-flash",
-    query_transform_provider: str = "auto",
-):
-    """
-    Evaluate the RAG system using the given index and queries.
     
     Args:
         index_path: Path to FAISS index
@@ -117,13 +105,12 @@
         query_transform_provider: Provider for query transformation ("auto", "colab", "gemini")
     """
     test_queries = load_test_queries(queries_file, max_queries)
-    vectorstore = load_faiss_index(index_path) 
+    vectorstore = load_faiss_index(index_path)
     transformer = QueryTransformer(
         model_name=query_transform_model,
         provider=query_transform_provider,
     )
-    # Warm start 
->>>>>>> 67b89855
+    # Warm start
     for i in range(1):
         vectorstore.similarity_search("test", k=10)
 
@@ -316,8 +303,6 @@
         return json.load(f)
 
 
-<<<<<<< HEAD
-=======
 def multi_query_similarity_search(vectorstore, queries, k):
     """
     Run similarity search over multiple transformed queries and merge results.
@@ -341,8 +326,8 @@
                 return collected
 
     return collected[:k]
-    
->>>>>>> 67b89855
+
+
 if __name__ == "__main__":
     results = load_results(Path("data/FAISS_evaluation_results.json"))
     graph_results(results, Path("data/FAISS_evaluation_results.png"))
