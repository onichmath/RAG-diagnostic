from pathlib import Path
import sys

sys.path.insert(0, str(Path(__file__).parent.parent.parent))

from src.retriever.faiss_builder import load_faiss_index
from src.reranker.llm_title_rerank import rerank_by_title_llm
<<<<<<< HEAD
from src.reader.reader import Generator, create_rag_prompt
from src.eval.llm_metrics import compute_ragas_metrics
=======
from src.reranker.colbert_rerank import rerank_with_colbert
>>>>>>> aff790f9

from time import time
import json
import math
from typing import Optional
from matplotlib import pyplot as plt
import seaborn as sns


def load_test_queries(queries_file: Path, max_queries: int):
    """
    Load the test queries from the given file.
    """
    with open(queries_file, "r") as f:
        data = json.load(f)
    return data.get("queries", [])[:max_queries]


def get_expected_doc_patterns(expected_docs: list):
    expected_doc_patterns = []
    for expected_doc in expected_docs:
        if expected_doc == "idsa_clinical_guideline_covid19":
            expected_doc_patterns.extend(
                ["idsa", "covid", "covid19", "clinical_guideline"]
            )
        elif expected_doc == "ada_soc_diabetes_2024":
            expected_doc_patterns.extend(["ada", "diabetes", "soc_diabetes"])
        elif expected_doc == "aha_stroke_2021":
            expected_doc_patterns.extend(["aha", "stroke", "stroke_2021"])
        elif expected_doc == "aha_acc_afib":
            expected_doc_patterns.extend(["aha", "acc", "afib", "atrial"])
        elif expected_doc == "acc_aha_hf":
            expected_doc_patterns.extend(["acc", "aha", "hf", "heart_failure"])
        elif expected_doc == "surviving_sepsis":
            expected_doc_patterns.extend(["surviving", "sepsis", "septic"])
        else:
            expected_doc_patterns.append(expected_doc.lower())
    return expected_doc_patterns


# def evaluate_rag_system(index_path: Path, queries_file: Path, max_queries: int, k_array: list):
<<<<<<< HEAD
def evaluate_rag_system(
    index_path: Path,
    queries_file: Path,
    max_queries: int,
    k_array: list,
    use_llm_reranker: bool = False,
    llm_model: str = "local",
    generator: Optional[Generator] = None,
    use_ragas: bool = False,
    ragas_model: str = "local",
):
=======
def evaluate_rag_system(index_path: Path, queries_file: Path, max_queries: int, k_array: list, use_llm_reranker: bool = False, llm_model: str = "local", use_colbert_reranker: bool = False,
    colbert_model: str = "bert-base-uncased"):
>>>>>>> aff790f9
    """
    Evaluate the RAG system using the given index and queries.

    Args:
        index_path: Path to FAISS index
        queries_file: Path to queries JSON file
        max_queries: Maximum number of queries to evaluate
        k_array: List of k values to evaluate
        use_llm_reranker: Whether to use LLM-based reranking
        llm_model: Model name for reranker (default: "local")
        generator: Optional Generator instance for answer generation (required for RAGAS)
        use_ragas: Whether to compute RAGAS metrics (requires generator)
        ragas_model: Model name for RAGAS judge (default: "local")
    """
    test_queries = load_test_queries(queries_file, max_queries)
    vectorstore = load_faiss_index(index_path)
    # Warm start
    for i in range(1):
        vectorstore.similarity_search("test", k=10)

    if use_ragas and generator is None:
        raise ValueError("Generator is required when use_ragas=True")

    results = {}

    for k in k_array:
        total_latency_at_k = 0.0
        total_precision_at_k = 0.0
        total_ndcg_at_k = 0.0
        total_queries = len(test_queries)

        # RAGAS metrics totals
        ragas_totals = {}

        for i, query_data in enumerate(test_queries, 1):
            query_text = query_data.get("query_text", "")
            expected_gold_docs = query_data.get("expected_gold_docs", [])
            golden_answer = query_data.get("golden_answer", "")

            expected_source = "guideline"

            time_start = time()
            search_results = vectorstore.similarity_search(query_text, k=k)
            # ColBERT Reranker
            if use_colbert_reranker:
                # We rerank whatever FAISS found
                search_results = rerank_with_colbert(
                    query=query_text,
                    docs=search_results,
                    model_name=colbert_model,
                    top_k=k # Return the same amount, just reordered
                )

            # Title-Based Local LLM Reranker
            if use_llm_reranker:
                search_results = rerank_by_title_llm(
                    query=query_text,
                    docs=search_results,
                    model_name=llm_model,
                )
            time_end = time()
            latency = time_end - time_start

            # Extract contexts for RAGAS
            contexts = [doc.page_content for doc in search_results]

            # Generate answer and compute RAGAS metrics if requested
            if use_ragas and generator:
                prompt = create_rag_prompt(query_text, contexts)
                answer = generator.generate(prompt, max_tokens=512, temperature=0.7)

                ragas_scores = compute_ragas_metrics(
                    question=query_text,
                    contexts=contexts,
                    answer=answer,
                    ground_truth=golden_answer,
                    model_name=ragas_model,
                )

                # Accumulate RAGAS metrics
                for metric_name, score in ragas_scores.items():
                    if metric_name not in ragas_totals:
                        ragas_totals[metric_name] = 0.0
                    ragas_totals[metric_name] += score

            relevant_found = 0
            relevant_positions = []
            relevance_scores = []

            for i, result in enumerate(search_results):
                result_title = result.metadata.get("title", "").lower()
                expected_doc_patterns = get_expected_doc_patterns(expected_gold_docs)
                pattern_match = any(
                    pattern in result_title for pattern in expected_doc_patterns
                )
                result_source = result.metadata.get("source", "").lower()

                # if (result.metadata.get('source') == expected_source):
                if pattern_match and result_source == expected_source:
                    relevant_found += 1
                    relevant_positions.append(i + 1)
                    relevance_scores.append(1.0)
                else:
                    relevance_scores.append(0.0)

            precision_at_k = relevant_found / k if k > 0 else 0.0

            def dcg_at_k(relevance_scores, k):
                """Calculate DCG@k with proper log scaling"""
                dcg = 0.0
                for i in range(min(k, len(relevance_scores))):
                    if relevance_scores[i] > 0:
                        dcg += relevance_scores[i] / math.log2(i + 2)
                return dcg

            def idcg_at_k(relevance_scores, k):
                """Calculate IDCG@k (ideal DCG)"""
                total_relevant = sum(relevance_scores)
                ideal_scores = [1.0] * min(int(total_relevant), k) + [0.0] * max(
                    0, k - int(total_relevant)
                )
                return dcg_at_k(ideal_scores, k)

            dcg = dcg_at_k(relevance_scores, k)
            idcg = idcg_at_k(relevance_scores, k)
            ndcg_at_k = dcg / idcg if idcg > 0 else 0.0

            total_precision_at_k += precision_at_k
            total_ndcg_at_k += ndcg_at_k
            total_latency_at_k += latency

        total_time = total_latency_at_k
        throughput = total_queries / total_time if total_time > 0 else 0.0  # QPS

        results[k] = {
            "avg_precision_at_k": total_precision_at_k / total_queries,
            "avg_ndcg_at_k": total_ndcg_at_k / total_queries,
            "avg_latency_ms": (total_latency_at_k / total_queries) * 1000,
            "throughput_qps": throughput,
            "total_queries": total_queries,
        }

        # Add RAGAS metrics if computed
        if use_ragas and ragas_totals:
            for metric_name, total in ragas_totals.items():
                results[k][f"avg_{metric_name}"] = total / total_queries
    results["estimated_memory_usage_MB"] = (
        vectorstore.index.ntotal * vectorstore.index.d * 4 / (1024 * 1024)
    )
    return results


def save_results(results: dict, output_file: Path):
    """
    Save the results to a JSON file.
    """
    with open(output_file, "w") as f:
        json.dump(results, f)


def graph_results(results: dict, graph_file: Path):
    """
    Graph the results with precision@k and NDCG@k.
    """
    # TODO
    raise NotImplementedError("Graphing results is not implemented yet")


def load_results(results_file: Path):
    """
    Load the results from a JSON file.
    """
    with open(results_file, "r") as f:
        return json.load(f)


if __name__ == "__main__":
    results = load_results(Path("data/FAISS_evaluation_results.json"))
    graph_results(results, Path("data/FAISS_evaluation_results.png"))
    exit()<|MERGE_RESOLUTION|>--- conflicted
+++ resolved
@@ -5,12 +5,9 @@
 
 from src.retriever.faiss_builder import load_faiss_index
 from src.reranker.llm_title_rerank import rerank_by_title_llm
-<<<<<<< HEAD
+from src.reranker.colbert_rerank import rerank_with_colbert
 from src.reader.reader import Generator, create_rag_prompt
 from src.eval.llm_metrics import compute_ragas_metrics
-=======
-from src.reranker.colbert_rerank import rerank_with_colbert
->>>>>>> aff790f9
 
 from time import time
 import json
@@ -52,7 +49,6 @@
 
 
 # def evaluate_rag_system(index_path: Path, queries_file: Path, max_queries: int, k_array: list):
-<<<<<<< HEAD
 def evaluate_rag_system(
     index_path: Path,
     queries_file: Path,
@@ -60,14 +56,12 @@
     k_array: list,
     use_llm_reranker: bool = False,
     llm_model: str = "local",
+    use_colbert_reranker: bool = False,
+    colbert_model: str = "bert-base-uncased",
     generator: Optional[Generator] = None,
     use_ragas: bool = False,
     ragas_model: str = "local",
 ):
-=======
-def evaluate_rag_system(index_path: Path, queries_file: Path, max_queries: int, k_array: list, use_llm_reranker: bool = False, llm_model: str = "local", use_colbert_reranker: bool = False,
-    colbert_model: str = "bert-base-uncased"):
->>>>>>> aff790f9
     """
     Evaluate the RAG system using the given index and queries.
 
@@ -78,6 +72,8 @@
         k_array: List of k values to evaluate
         use_llm_reranker: Whether to use LLM-based reranking
         llm_model: Model name for reranker (default: "local")
+        use_colbert_reranker: Whether to use ColBERT-style reranking
+        colbert_model: Model name for ColBERT reranker (default: "bert-base-uncased")
         generator: Optional Generator instance for answer generation (required for RAGAS)
         use_ragas: Whether to compute RAGAS metrics (requires generator)
         ragas_model: Model name for RAGAS judge (default: "local")
@@ -118,7 +114,7 @@
                     query=query_text,
                     docs=search_results,
                     model_name=colbert_model,
-                    top_k=k # Return the same amount, just reordered
+                    top_k=k,  # Return the same amount, just reordered
                 )
 
             # Title-Based Local LLM Reranker
